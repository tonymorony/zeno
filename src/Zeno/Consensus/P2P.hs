<<<<<<< HEAD
{-# LANGUAGE OverloadedStrings, RecordWildCards, MonoLocalBinds, DeriveGeneric #-}

-- Kindly borrowed from: http://hackage.haskell.org/package/distributed-process-p2p
--
--
-- | Peer-to-peer node discovery backend for Cloud Haskell based on the TCP
-- transport. Provided with a known node address it discovers and maintains
-- the knowledge of it's peers.
--
-- > import qualified Control.Distributed.Backend.P2P as P2P
-- > import           Control.Monad.Trans (liftIO)
-- > import           Control.Concurrent (threadDelay)
-- >
-- > main = P2P.bootstrap "myhostname" "9001" [P2P.makeNodeId "seedhost:9000"] $ do
-- >     liftIO $ threadDelay 1000000 -- give dispatcher a second to discover other nodes
-- >     P2P.nsendPeers "myService" ("some", "message")

module Zeno.Consensus.P2P
  ( NewPeer(..)
  , startP2P
  , makeNodeId
  , getPeers
  , nsendPeers
  , peerController
  , peerListenerService
  , runSeed
  , peerNotifier
  -- for testing
  , WhereIsReply(..)
  , Hello(..)
  , peerControllerService
  ) where

import Control.Distributed.Process
import Control.Distributed.Process.Node
import Control.Distributed.Process.Serializable (Serializable)
import Network.Transport (EndPointAddress(..))
import Network.Socket (HostName, ServiceName)
import Network.Transport.TCP
=======
{-# LANGUAGE KindSignatures #-}

module Zeno.Consensus.P2P
  ( startP2P
  , getPeers
  , sendPeers
  , registerOnNewPeer
  -- For testing
  , PeerMsg(..)
  , peerControllerPid
  ) where

>>>>>>> 0f3e1fa6

import Control.Monad
import Control.Monad.Reader

import qualified Data.IntMap.Strict as IntMap
import qualified Data.Set as Set
import Data.Binary
import Data.Dynamic

import Zeno.Consensus.Types
import Zeno.Process
import Zeno.Prelude hiding (finally)

import System.Posix.Signals
import UnliftIO

import Debug.Trace


data P2PNode = P2PNode
  { p2pNode :: Node
  , p2pState :: PeerState
  }

-- * Peer-to-peer API

getPeers :: Consensus [NodeId]
getPeers = do
  PeerState{..} <- asks has
  Set.toList <$> readTVarIO p2pPeers

sendPeers :: Binary o => ProcessId -> o -> Consensus ()
sendPeers pid msg = do
  peers <- getPeers
  forM_ peers $ \peer -> sendRemote peer pid msg

registerOnNewPeer :: (NodeId -> Consensus ()) -> Consensus ()
registerOnNewPeer cb = do
  PeerNotifier{..} <- asks $ p2pPeerNotifier . has

  (_, subId) <-
    allocate (readTVarIO pnCount)
             (send pnProc . UnsubscribeNewPeers)

  UnliftIO unliftIO <- askUnliftIO
  atomically do
    writeTVar pnCount $ subId + 1
    sendSTM pnProc $ SubscribeNewPeers subId $ unliftIO . cb

<<<<<<< HEAD
dumpPeers :: PeerState -> IO ()
dumpPeers (PeerState mpeers) = do
  peers <- S.toAscList <$> readMVar mpeers
  runZeno () $ do
    logInfo "Got signal USR1"
    forM_ peers $ \p ->
      logInfo $ show p

-- | A P2P controller service process.
peerController :: [NodeId] -> Process ()
peerController seeds = do
    state <- initPeerState
    liftIO $ do
      installHandler sigUSR1 (Catch $ dumpPeers state) Nothing
    getSelfPid >>= register peerControllerService

    forever $ do
      mapM_ doDiscover seeds
      repeatMatch 60000000 [ match $ onDiscover state
                           , match $ onMonitor state
                           , match $ onPeerHello state
                           , match $ onPeerResponse state
                           , match $ onPeerQuery state
                           ]
-- ** Discovery

-- 0: A node probes another node
doDiscover :: NodeId -> Process ()
doDiscover node = whereisRemoteAsync node peerControllerService

-- 1.1: Register that peer and ask for their peers
onDiscover :: PeerState -> WhereIsReply -> Process ()
onDiscover state (WhereIsReply service (Just pid))
  | service == peerControllerService = newPeer state pid
onDiscover _ _ = say "unrecognised WhereIsReply"

-- 2: When there's a request to share peers
onPeerHello :: PeerState -> (ProcessId, Hello) -> Process ()
onPeerHello s@PeerState{..} (peer, Hello) = do
    self <- getSelfPid
    peers <- readMVar p2pPeers
    send peer (self, peers) -- PeerResponse
    newPeer s peer

-- 3: When peers are received
onPeerResponse :: PeerState -> (ProcessId, Peers) -> Process ()
onPeerResponse state (peer, peers) = do
    known <- readMVar $ p2pPeers state
    -- Do a discovery here so when we get a response we know the node is up
    mapM_ (doDiscover . processNodeId) $ S.toList $ S.difference peers known

-- 4: Disconnect
onMonitor :: PeerState -> ProcessMonitorNotification -> Process ()
onMonitor PeerState{..} (ProcessMonitorNotification mref pid reason) = do
    say $ "Dropped peer: " ++ show (pid, reason)
    maybe (return ()) unmonitor $ Just mref
    modifyMVar_ p2pPeers $ pure . S.delete pid

newPeer :: PeerState -> ProcessId -> Process ()
newPeer (PeerState{..}) pid = do
  pids <- liftIO $ takeMVar p2pPeers
  if S.member pid pids
     then putMVar p2pPeers pids
     else do
       say $ "New peer:" ++ show pid
       putMVar p2pPeers $ S.insert pid pids
       _ <- monitor pid
       nsend peerListenerService $ NewPeer $ processNodeId pid
       self <- getSelfPid
       send pid (self, Hello)



data Hello = Hello
  deriving (Show, Typeable, Generic)

instance Binary Hello

onPeerQuery :: PeerState -> SendPort Peers -> Process ()
onPeerQuery PeerState{..} replyTo = do
    maySay $ "Local peer query."
    readMVar p2pPeers >>= sendChan replyTo

-- | Get a list of currently available peer nodes.
getPeers :: Process [NodeId]
getPeers = do
    maySay $ "Requesting peer list from local controller..."
    (sp, rp) <- newChan
    nsend peerControllerService (sp :: SendPort Peers)
    receiveChan rp >>= return . map processNodeId . S.toList
=======
>>>>>>> 0f3e1fa6

-- * Types

-- * Consensus


startP2P :: [NodeId] -> Zeno Node PeerState
startP2P seeds = do
  p2pPeers <- newTVarIO mempty
  pnCount <- newTVarIO 0
  pnProc <- spawn "peerNotifier" peerNotifier
  let p2pPeerNotifier = PeerNotifier{..}
  let state = PeerState{..}
  _ <- spawn "peerController" $ \_ -> peerController state seeds
  withRunInIO \rio ->
    installHandler sigUSR1 (Catch $ rio $ dumpPeers state) Nothing
  pure state
  where
  dumpPeers PeerState{..} = do
    peers <- atomically $ readTVar p2pPeers
    logInfo "Got signal USR1"
    forM_ peers $ \p ->
      logInfo $ show p


peerControllerPid :: ProcessId
peerControllerPid = hashServiceId "peerController"


data PeerMsg =
    GetPeers
  | Peers Peers
  deriving (Show, Generic)

instance Binary PeerMsg


peerController :: PeerState -> [NodeId] -> Zeno Node ()
peerController state@PeerState{..} seeds = do
  recv <- subscribe peerControllerPid
  forever do
    mapM_ doDiscover seeds
    receiveDuringS recv 60 $
      withRemoteMessage handle

  where
  handle peer GetPeers = do
    peers <- readTVarIO p2pPeers
    sendRemote peer peerControllerPid $ Peers peers
    newPeer peer

  handle peer (Peers peers) = do
    known <- readTVarIO $ p2pPeers
    mapM_ doDiscover $ Set.toList $ Set.difference peers known

  doDiscover nodeId = do
    sendRemote nodeId peerControllerPid GetPeers

  newPeer :: NodeId -> Zeno Node ()
  newPeer nodeId = do
    let PeerNotifier{..} = p2pPeerNotifier
    peers <- readTVarIO p2pPeers
    unless (Set.member nodeId peers) do
      -- logDebug $ "New peer: " ++ show nodeId
      atomically $ writeTVar p2pPeers $ Set.insert nodeId peers
      monitorRemote nodeId do
        -- logDebug $ "Peer disconnect: " ++ show nodeId
        atomically $ modifyTVar p2pPeers $ Set.delete nodeId
      send pnProc $ NewPeer nodeId
      sendRemote nodeId peerControllerPid GetPeers


peerNotifier :: Process PeerNotifierMessage -> Zeno Node ()
peerNotifier proc = do
  fix1 mempty $
    \go !listeners -> do
      receiveWait proc >>=
        \case
          SubscribeNewPeers subId f -> do
            go $ IntMap.insert subId f listeners
          UnsubscribeNewPeers subId -> do
            go $ IntMap.delete subId listeners
          NewPeer nodeId -> do
            liftIO do
              forM_ (IntMap.elems listeners) ($ nodeId)
            go listeners
<|MERGE_RESOLUTION|>--- conflicted
+++ resolved
@@ -1,44 +1,3 @@
-<<<<<<< HEAD
-{-# LANGUAGE OverloadedStrings, RecordWildCards, MonoLocalBinds, DeriveGeneric #-}
-
--- Kindly borrowed from: http://hackage.haskell.org/package/distributed-process-p2p
---
---
--- | Peer-to-peer node discovery backend for Cloud Haskell based on the TCP
--- transport. Provided with a known node address it discovers and maintains
--- the knowledge of it's peers.
---
--- > import qualified Control.Distributed.Backend.P2P as P2P
--- > import           Control.Monad.Trans (liftIO)
--- > import           Control.Concurrent (threadDelay)
--- >
--- > main = P2P.bootstrap "myhostname" "9001" [P2P.makeNodeId "seedhost:9000"] $ do
--- >     liftIO $ threadDelay 1000000 -- give dispatcher a second to discover other nodes
--- >     P2P.nsendPeers "myService" ("some", "message")
-
-module Zeno.Consensus.P2P
-  ( NewPeer(..)
-  , startP2P
-  , makeNodeId
-  , getPeers
-  , nsendPeers
-  , peerController
-  , peerListenerService
-  , runSeed
-  , peerNotifier
-  -- for testing
-  , WhereIsReply(..)
-  , Hello(..)
-  , peerControllerService
-  ) where
-
-import Control.Distributed.Process
-import Control.Distributed.Process.Node
-import Control.Distributed.Process.Serializable (Serializable)
-import Network.Transport (EndPointAddress(..))
-import Network.Socket (HostName, ServiceName)
-import Network.Transport.TCP
-=======
 {-# LANGUAGE KindSignatures #-}
 
 module Zeno.Consensus.P2P
@@ -51,7 +10,6 @@
   , peerControllerPid
   ) where
 
->>>>>>> 0f3e1fa6
 
 import Control.Monad
 import Control.Monad.Reader
@@ -101,99 +59,6 @@
     writeTVar pnCount $ subId + 1
     sendSTM pnProc $ SubscribeNewPeers subId $ unliftIO . cb
 
-<<<<<<< HEAD
-dumpPeers :: PeerState -> IO ()
-dumpPeers (PeerState mpeers) = do
-  peers <- S.toAscList <$> readMVar mpeers
-  runZeno () $ do
-    logInfo "Got signal USR1"
-    forM_ peers $ \p ->
-      logInfo $ show p
-
--- | A P2P controller service process.
-peerController :: [NodeId] -> Process ()
-peerController seeds = do
-    state <- initPeerState
-    liftIO $ do
-      installHandler sigUSR1 (Catch $ dumpPeers state) Nothing
-    getSelfPid >>= register peerControllerService
-
-    forever $ do
-      mapM_ doDiscover seeds
-      repeatMatch 60000000 [ match $ onDiscover state
-                           , match $ onMonitor state
-                           , match $ onPeerHello state
-                           , match $ onPeerResponse state
-                           , match $ onPeerQuery state
-                           ]
--- ** Discovery
-
--- 0: A node probes another node
-doDiscover :: NodeId -> Process ()
-doDiscover node = whereisRemoteAsync node peerControllerService
-
--- 1.1: Register that peer and ask for their peers
-onDiscover :: PeerState -> WhereIsReply -> Process ()
-onDiscover state (WhereIsReply service (Just pid))
-  | service == peerControllerService = newPeer state pid
-onDiscover _ _ = say "unrecognised WhereIsReply"
-
--- 2: When there's a request to share peers
-onPeerHello :: PeerState -> (ProcessId, Hello) -> Process ()
-onPeerHello s@PeerState{..} (peer, Hello) = do
-    self <- getSelfPid
-    peers <- readMVar p2pPeers
-    send peer (self, peers) -- PeerResponse
-    newPeer s peer
-
--- 3: When peers are received
-onPeerResponse :: PeerState -> (ProcessId, Peers) -> Process ()
-onPeerResponse state (peer, peers) = do
-    known <- readMVar $ p2pPeers state
-    -- Do a discovery here so when we get a response we know the node is up
-    mapM_ (doDiscover . processNodeId) $ S.toList $ S.difference peers known
-
--- 4: Disconnect
-onMonitor :: PeerState -> ProcessMonitorNotification -> Process ()
-onMonitor PeerState{..} (ProcessMonitorNotification mref pid reason) = do
-    say $ "Dropped peer: " ++ show (pid, reason)
-    maybe (return ()) unmonitor $ Just mref
-    modifyMVar_ p2pPeers $ pure . S.delete pid
-
-newPeer :: PeerState -> ProcessId -> Process ()
-newPeer (PeerState{..}) pid = do
-  pids <- liftIO $ takeMVar p2pPeers
-  if S.member pid pids
-     then putMVar p2pPeers pids
-     else do
-       say $ "New peer:" ++ show pid
-       putMVar p2pPeers $ S.insert pid pids
-       _ <- monitor pid
-       nsend peerListenerService $ NewPeer $ processNodeId pid
-       self <- getSelfPid
-       send pid (self, Hello)
-
-
-
-data Hello = Hello
-  deriving (Show, Typeable, Generic)
-
-instance Binary Hello
-
-onPeerQuery :: PeerState -> SendPort Peers -> Process ()
-onPeerQuery PeerState{..} replyTo = do
-    maySay $ "Local peer query."
-    readMVar p2pPeers >>= sendChan replyTo
-
--- | Get a list of currently available peer nodes.
-getPeers :: Process [NodeId]
-getPeers = do
-    maySay $ "Requesting peer list from local controller..."
-    (sp, rp) <- newChan
-    nsend peerControllerService (sp :: SendPort Peers)
-    receiveChan rp >>= return . map processNodeId . S.toList
-=======
->>>>>>> 0f3e1fa6
 
 -- * Types
 
